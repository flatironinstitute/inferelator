import os
import sys

from setuptools import setup, find_packages

# Set py2 version ceilings
if sys.version_info[0] == 2:
    install_requires = ["numpy<=1.16.1", "scipy<=1.2.1", "pandas<=0.24.2", "scikit-learn<=0.20.0", "matplotlib<3.0"]
elif sys.version_info[0] == 3:
    install_requires = ["numpy", "scipy", "pandas", "scikit-learn", "matplotlib"]
else:
    raise ValueError("Python isn't py2 or py3. What have you done.")

# Require coverage and nose for testing
tests_require = ["coverage", "nose"]

# Current Inferelator Version Number
<<<<<<< HEAD
version = "0.3.2"
=======
version = "0.3.1"
>>>>>>> f9d5d03e

# Description from README.md
base_dir = os.path.dirname(os.path.abspath(__file__))
long_description = "\n\n".join([open(os.path.join(base_dir, "README.md"), "r").read()])

setup(
    name="inferelator",
    version=version,
    description="Inferelator: Network Inference",
    long_description=long_description,
    long_description_content_type="text/markdown",
    url="https://github.com/flatironinstitute/inferelator",
    author="Chris Jackson",
    author_email="cj59@nyu.edu",
    maintainer="Chris Jackson",
    maintainer_email="cj59@nyu.edu",
    packages=find_packages(include=["inferelator", "inferelator.*"], exclude=["tests", "*.tests"]),
    zip_safe=False,
    install_requires=install_requires,
    tests_require=tests_require,
    test_suite="nose.collector",
    classifiers=[
        "Programming Language :: Python :: 3",
        "License :: OSI Approved :: BSD License",
        "Operating System :: OS Independent",
        "Development Status :: 4 - Beta"
    ]
)<|MERGE_RESOLUTION|>--- conflicted
+++ resolved
@@ -15,11 +15,8 @@
 tests_require = ["coverage", "nose"]
 
 # Current Inferelator Version Number
-<<<<<<< HEAD
 version = "0.3.2"
-=======
-version = "0.3.1"
->>>>>>> f9d5d03e
+
 
 # Description from README.md
 base_dir = os.path.dirname(os.path.abspath(__file__))
