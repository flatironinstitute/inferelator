--- conflicted
+++ resolved
@@ -236,10 +236,7 @@
                              columns='regulator',
                              values=col,
                              fill_value=0.)
-<<<<<<< HEAD
-=======
-
->>>>>>> cb1d315d
+
         out.columns.name = None
         out.index.name = None
 
