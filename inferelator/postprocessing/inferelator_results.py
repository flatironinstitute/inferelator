import pandas as pd
import os

from inferelator.utils import Validator as check
_SERIALIZE_ATTRS = ["network", "betas", "betas_stack", "betas_sign", "combined_confidences", "tasks"]


class InferelatorResults(object):
    """
    For network analysis, the results produced in the output_dir are sufficient.
    Model development and comparisons may require to values that are not written to files.
    An InferelatorResults object is returned by the ``workflow.run()`` methods
    (A list of InferelatorResults objects is returned by the ``CrossValidationManager.run()`` method).

    This object allows access to most of the internal values created by the inferelator.
    """

    #: Results name, usually set to task name.
    #: Defaults to None.
    name = None

    #: Network dataframe, usually written to network.tsv
    network = None

    #: Fit model coefficients for each model bootstrap.
    #: This is a list of dataframes which are Genes x TFs.
    betas = None

    #: Count of non-zero betas, usually written to betas_stack.tsv
    #: This is a dataframe which is Genes x TFs
    betas_stack = None

    #: The aggregate sign of non-zero betas.
    #: This is a dataframe which is Genes x TFs
    betas_sign = None

    #: Confidence scores for tf-gene network edges.
    #: This is a dataframe which is Genes x TFs
    combined_confidences = None

    #: Task result objects if there were multiple tasks. None if there were not.
    #: This is a dict, keyed by task ID
    tasks = None

    # File names
    network_file_name = "network.tsv"
    confidence_file_name = "combined_confidences.tsv"
    threshold_file_name = None
    curve_file_name = "combined_metrics.pdf"
    curve_data_file_name = None

    # Performance metrics
    metric = None
    curve = None
    score = None

    # Performance metrics - all scores
    all_scores = None
    all_names = None

    def __init__(self, network_data, betas_stack, combined_confidences, metric_object, betas_sign=None, betas=None):
        self.network = network_data
        self.betas_stack = betas_stack
        self.combined_confidences = combined_confidences
        self.metric = metric_object
        self.curve = metric_object.curve_dataframe()
        _, self.score = metric_object.score()
        self.all_names = metric_object.all_names()
        self.all_scores = metric_object.all_scores()
        self.betas_sign = betas_sign
        self.betas = betas

    def new_metric(self, metric_object, curve_file_name=None, curve_data_file_name=None):
        """
        Generate a new result object with a new metric
        :param metric_object:
        :param curve_file_name:
        :param curve_data_file_name:
        :return:
        """
        new_result = InferelatorResults(self.network, self.betas_stack, self.combined_confidences, metric_object,
                                        betas_sign=self.betas_sign, betas=self.betas)

        new_result.curve_data_file_name = curve_data_file_name
        new_result.curve_file_name = curve_file_name

        return new_result

    def plot_other_metric(self, metric_object, output_dir, curve_file_name=None, curve_data_file_name=None):
        """
        Write just the curve files for another provided metric.

        :param metric_object:
        :param output_dir:
        :param curve_file_name:
        :param curve_data_file_name:
        :return:
        """
        nm = self.new_metric(metric_object, curve_file_name=curve_file_name, curve_data_file_name=curve_data_file_name)
        nm.metric.output_curve_pdf(output_dir, curve_file_name) if curve_file_name is not None else None
        self.write_to_tsv(nm.curve, output_dir, curve_data_file_name) if curve_data_file_name is not None else None

    def write_result_files(self, output_dir):
        """
        Write all of the output files. Any individual file output can be overridden by setting the file name to None.
        All files can be suppressed by calling output_dir as None

        :param output_dir: Path to a directory where output files should be created. If None, no files will be made
        :type output_dir: str, None
        """

        # Validate that the output path exists (create it if necessary)
        check.argument_path(output_dir, allow_none=True, create_if_needed=True)

        # Write TSV files
        self.write_to_tsv(self.network, output_dir, self.network_file_name, index=False)
        self.write_to_tsv(self.combined_confidences, output_dir, self.confidence_file_name)
        self.write_to_tsv(self.betas_stack, output_dir, self.threshold_file_name, index=False)
        self.write_to_tsv(self.curve, output_dir, self.curve_data_file_name, index=False)

        # Write Metric Curve PDF
        self.metric.output_curve_pdf(output_dir, self.curve_file_name) if self.curve_file_name is not None else None
<<<<<<< HEAD
=======
    """
    For network analysis, the results produced in the output_dir are sufficient.
    Model development and comparisons may require to values that are not written to files.
    An InferelatorResults object is returned by the ``workflow.run()`` methods
    (A list of InferelatorResults objects is returned by the ``CrossValidationManager.run()`` method).

    This object allows access to most of the internal values created by the inferelator.
    """

    #: Results name, usually set to task name.
    #: Defaults to None.
    name = None

    #: Network dataframe, usually written to network.tsv
    network = None

    #: Fit model coefficients for each model bootstrap.
    #: This is a list of dataframes which are Genes x TFs.
    betas = None

    #: Count of non-zero betas, usually written to betas_stack.tsv
    #: This is a dataframe which is Genes x TFs
    betas_stack = None

    #: The aggregate sign of non-zero betas.
    #: This is a dataframe which is Genes x TFs
    betas_sign = None

    #: Confidence scores for tf-gene network edges.
    #: This is a dataframe which is Genes x TFs
    combined_confidences = None

    #: Task result objects if there were multiple tasks. None if there were not.
    #: This is a dict, keyed by task ID
    tasks = None

    # File names
    network_file_name = "network.tsv"
    confidence_file_name = "combined_confidences.tsv"
    threshold_file_name = None
    curve_file_name = "combined_metrics.pdf"
    curve_data_file_name = None

    # Performance metrics
    metric = None
    curve = None
    score = None

    # Performance metrics - all scores
    all_scores = None
    all_names = None

    def __init__(self, network_data, betas_stack, combined_confidences, metric_object, betas_sign=None, betas=None):
        self.network = network_data
        self.betas_stack = betas_stack
        self.combined_confidences = combined_confidences
        self.metric = metric_object
        self.curve = metric_object.curve_dataframe()
        _, self.score = metric_object.score()
        self.all_names = metric_object.all_names()
        self.all_scores = metric_object.all_scores()
        self.betas_sign = betas_sign
        self.betas = betas

    def new_metric(self, metric_object, curve_file_name=None, curve_data_file_name=None):
        """
        Generate a new result object with a new metric
        :param metric_object:
        :param curve_file_name:
        :param curve_data_file_name:
        :return:
        """
        new_result = InferelatorResults(self.network, self.betas_stack, self.combined_confidences, metric_object,
                                        betas_sign=self.betas_sign, betas=self.betas)

        new_result.curve_data_file_name = curve_data_file_name
        new_result.curve_file_name = curve_file_name

        return new_result

    def plot_other_metric(self, metric_object, output_dir, curve_file_name=None, curve_data_file_name=None):
        """
        Write just the curve files for another provided metric.

        :param metric_object:
        :param output_dir:
        :param curve_file_name:
        :param curve_data_file_name:
        :return:
        """
        nm = self.new_metric(metric_object, curve_file_name=curve_file_name, curve_data_file_name=curve_data_file_name)
        nm.metric.output_curve_pdf(output_dir, curve_file_name) if curve_file_name is not None else None
        self.write_to_tsv(nm.curve, output_dir, curve_data_file_name) if curve_data_file_name is not None else None

    def write_result_files(self, output_dir):
        """
        Write all of the output files. Any individual file output can be overridden by setting the file name to None.
        All files can be suppressed by calling output_dir as None

        :param output_dir: Path to a directory where output files should be created. If None, no files will be made
        :type output_dir: str, None
        """

        # Validate that the output path exists (create it if necessary)
        check.argument_path(output_dir, allow_none=True, create_if_needed=True)

        # Write TSV files
        self.write_to_tsv(self.network, output_dir, self.network_file_name, index=False)
        self.write_to_tsv(self.combined_confidences, output_dir, self.confidence_file_name)
        self.write_to_tsv(self.betas_stack, output_dir, self.threshold_file_name, index=False)
        self.write_to_tsv(self.curve, output_dir, self.curve_data_file_name, index=False)

        # Write Metric Curve PDF
        self.metric.output_curve_pdf(output_dir, self.curve_file_name) if self.curve_file_name is not None else None

    def clear_output_file_names(self):
        """
        Reset the output file names (nothing will be output if this is called, unless new file names are set)
        """

        self.network_file_name, self.confidence_file_name, self.threshold_file_name = None, None, None
        self.curve_file_name, self.curve_data_file_name = None, None

    def save(self, output_dir, output_file_name):
        """
        Save the InferelatorResults to an HDF5 file

        :param output_dir:
        :param output_file_name:
        """

        if output_dir is None or output_file_name is None:
            return None

        with pd.HDFStore(os.path.join(output_dir, output_file_name)) as hdf5_store:

            # Save object dataframes
            for k in _SERIALIZE_ATTRS:
                if getattr(self, k) is not None:
                    hdf5_store.put(k, getattr(self, k))

            # If tasks exist, save task dataframes
            if self.tasks is not None:
                tasks = pd.Series(self.tasks.keys())
                hdf5_store.put("tasks", tasks)

                for t in tasks:
                    for k in _SERIALIZE_ATTRS:
                        if getattr(self.tasks[t], k) is not None:
                            hdf5_store.put(str(t) + "_" + str(k), getattr(self.tasks[t], k))

    @staticmethod
    def write_to_tsv(data_frame, output_dir, output_file_name, index=False, float_format='%.6f'):
        """
        Save a DataFrame to a TSV file

        :param data_frame: pd.DataFrame
            Data to write
        :param output_dir: str
            The path to the output file. If None, don't save anything
        :param output_file_name: str
            The output file name. If None, don't save anything
        :param index: bool
            Include the index in the output file
        :param float_format: str
            Reformat floats. Set to None to disable.
        """

        assert check.argument_type(data_frame, pd.DataFrame, allow_none=True)
        assert check.argument_path(output_dir, allow_none=True)
        assert check.argument_type(output_file_name, str, allow_none=True)

        # Write output
        if output_dir is not None and output_file_name is not None and data_frame is not None:
            data_frame.to_csv(os.path.join(output_dir, output_file_name), sep="\t", index=index, header=True,
                              float_format=float_format)
>>>>>>> 3e2adf6a

    def clear_output_file_names(self):
        """
        Reset the output file names (nothing will be output if this is called, unless new file names are set)
        """

        self.network_file_name, self.confidence_file_name, self.threshold_file_name = None, None, None
        self.curve_file_name, self.curve_data_file_name = None, None

    def save(self, output_dir, output_file_name):
        """
        Save the InferelatorResults to an HDF5 file

        :param output_dir:
        :param output_file_name:
        """

        if output_dir is None or output_file_name is None:
            return None

        with pd.HDFStore(os.path.join(output_dir, output_file_name)) as hdf5_store:

            # Save object dataframes
            for k in _SERIALIZE_ATTRS:
                if getattr(self, k) is not None:
                    hdf5_store.put(k, getattr(self, k))

            # If tasks exist, save task dataframes
            if self.tasks is not None:
                tasks = pd.Series(self.tasks.keys())
                hdf5_store.put("tasks", tasks)

                for t in tasks:
                    for k in _SERIALIZE_ATTRS:
                        if getattr(self.tasks[t], k) is not None:
                            hdf5_store.put(str(t) + "_" + str(k), getattr(self.tasks[t], k))

    @staticmethod
    def write_to_tsv(data_frame, output_dir, output_file_name, index=False, float_format='%.6f'):
        """
        Save a DataFrame to a TSV file

        :param data_frame: pd.DataFrame
            Data to write
        :param output_dir: str
            The path to the output file. If None, don't save anything
        :param output_file_name: str
            The output file name. If None, don't save anything
        :param index: bool
            Include the index in the output file
        :param float_format: str
            Reformat floats. Set to None to disable.
        """

        assert check.argument_type(data_frame, pd.DataFrame, allow_none=True)
        assert check.argument_path(output_dir, allow_none=True)
        assert check.argument_type(output_file_name, str, allow_none=True)

        # Write output
        if output_dir is not None and output_file_name is not None and data_frame is not None:
            data_frame.to_csv(os.path.join(output_dir, output_file_name), sep="\t", index=index, header=True,
                              float_format=float_format)<|MERGE_RESOLUTION|>--- conflicted
+++ resolved
@@ -120,122 +120,6 @@
 
         # Write Metric Curve PDF
         self.metric.output_curve_pdf(output_dir, self.curve_file_name) if self.curve_file_name is not None else None
-<<<<<<< HEAD
-=======
-    """
-    For network analysis, the results produced in the output_dir are sufficient.
-    Model development and comparisons may require to values that are not written to files.
-    An InferelatorResults object is returned by the ``workflow.run()`` methods
-    (A list of InferelatorResults objects is returned by the ``CrossValidationManager.run()`` method).
-
-    This object allows access to most of the internal values created by the inferelator.
-    """
-
-    #: Results name, usually set to task name.
-    #: Defaults to None.
-    name = None
-
-    #: Network dataframe, usually written to network.tsv
-    network = None
-
-    #: Fit model coefficients for each model bootstrap.
-    #: This is a list of dataframes which are Genes x TFs.
-    betas = None
-
-    #: Count of non-zero betas, usually written to betas_stack.tsv
-    #: This is a dataframe which is Genes x TFs
-    betas_stack = None
-
-    #: The aggregate sign of non-zero betas.
-    #: This is a dataframe which is Genes x TFs
-    betas_sign = None
-
-    #: Confidence scores for tf-gene network edges.
-    #: This is a dataframe which is Genes x TFs
-    combined_confidences = None
-
-    #: Task result objects if there were multiple tasks. None if there were not.
-    #: This is a dict, keyed by task ID
-    tasks = None
-
-    # File names
-    network_file_name = "network.tsv"
-    confidence_file_name = "combined_confidences.tsv"
-    threshold_file_name = None
-    curve_file_name = "combined_metrics.pdf"
-    curve_data_file_name = None
-
-    # Performance metrics
-    metric = None
-    curve = None
-    score = None
-
-    # Performance metrics - all scores
-    all_scores = None
-    all_names = None
-
-    def __init__(self, network_data, betas_stack, combined_confidences, metric_object, betas_sign=None, betas=None):
-        self.network = network_data
-        self.betas_stack = betas_stack
-        self.combined_confidences = combined_confidences
-        self.metric = metric_object
-        self.curve = metric_object.curve_dataframe()
-        _, self.score = metric_object.score()
-        self.all_names = metric_object.all_names()
-        self.all_scores = metric_object.all_scores()
-        self.betas_sign = betas_sign
-        self.betas = betas
-
-    def new_metric(self, metric_object, curve_file_name=None, curve_data_file_name=None):
-        """
-        Generate a new result object with a new metric
-        :param metric_object:
-        :param curve_file_name:
-        :param curve_data_file_name:
-        :return:
-        """
-        new_result = InferelatorResults(self.network, self.betas_stack, self.combined_confidences, metric_object,
-                                        betas_sign=self.betas_sign, betas=self.betas)
-
-        new_result.curve_data_file_name = curve_data_file_name
-        new_result.curve_file_name = curve_file_name
-
-        return new_result
-
-    def plot_other_metric(self, metric_object, output_dir, curve_file_name=None, curve_data_file_name=None):
-        """
-        Write just the curve files for another provided metric.
-
-        :param metric_object:
-        :param output_dir:
-        :param curve_file_name:
-        :param curve_data_file_name:
-        :return:
-        """
-        nm = self.new_metric(metric_object, curve_file_name=curve_file_name, curve_data_file_name=curve_data_file_name)
-        nm.metric.output_curve_pdf(output_dir, curve_file_name) if curve_file_name is not None else None
-        self.write_to_tsv(nm.curve, output_dir, curve_data_file_name) if curve_data_file_name is not None else None
-
-    def write_result_files(self, output_dir):
-        """
-        Write all of the output files. Any individual file output can be overridden by setting the file name to None.
-        All files can be suppressed by calling output_dir as None
-
-        :param output_dir: Path to a directory where output files should be created. If None, no files will be made
-        :type output_dir: str, None
-        """
-
-        # Validate that the output path exists (create it if necessary)
-        check.argument_path(output_dir, allow_none=True, create_if_needed=True)
-
-        # Write TSV files
-        self.write_to_tsv(self.network, output_dir, self.network_file_name, index=False)
-        self.write_to_tsv(self.combined_confidences, output_dir, self.confidence_file_name)
-        self.write_to_tsv(self.betas_stack, output_dir, self.threshold_file_name, index=False)
-        self.write_to_tsv(self.curve, output_dir, self.curve_data_file_name, index=False)
-
-        # Write Metric Curve PDF
-        self.metric.output_curve_pdf(output_dir, self.curve_file_name) if self.curve_file_name is not None else None
 
     def clear_output_file_names(self):
         """
@@ -298,7 +182,6 @@
         if output_dir is not None and output_file_name is not None and data_frame is not None:
             data_frame.to_csv(os.path.join(output_dir, output_file_name), sep="\t", index=index, header=True,
                               float_format=float_format)
->>>>>>> 3e2adf6a
 
     def clear_output_file_names(self):
         """
