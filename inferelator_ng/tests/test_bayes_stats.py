--- conflicted
+++ resolved
@@ -56,8 +56,6 @@
         result = bayes_stats.best_subset_regression(x, y, gprior)
         np.testing.assert_array_almost_equal(result, np.array([0.0, 0.0, 0.0, 0.0]))
 
-<<<<<<< HEAD
-=======
     def test_best_subset_regression_lin_alg_error(self):
         x = np.array([[0, 0, 0, 0], [0, 0, 0, 0], [0, 0, 0, 0], [0, 0, 0, 0], [0, 0, 0, 0]])
         y = np.array([0, 0, 0, 0, 0])
@@ -67,7 +65,6 @@
             result = bayes_stats.best_subset_regression(x, y, gprior)
         np.testing.assert_array_almost_equal(result, np.array([0.0, 0.0, 0.0, 0.0], dtype=np.dtype(float)))
 
->>>>>>> 2c0a7ac8
     def test_reduce_predictors(self):
         # test for k = max_k
         x = np.array([[1, 0, 1], [2, 1, 1], [1, 2, 3], [1, 1, 1]])
