import numpy as np
import pandas as pd
from scipy import linalg

from inferelator_ng import utils


class TFA:
    """
    TFA calculates transcription factor activity using matrix pseudoinverse

        Parameters
    --------
    prior: pd.dataframe
        binary or numeric g by t matrix stating existence of gene-TF interactions.
        g: gene, t: TF.

    expression_matrix: pd.dataframe
        normalized expression g by c matrix. g--gene, c--conditions

    expression_matrix_halftau: pd.dataframe
        normalized expression matrix for time series.

    allow_self_interactions_for_duplicate_prior_columns=True: boolean
        If True, TFs that are identical to other columns in the prior matrix
        do not have their self-interactios removed from the prior
        and therefore will have the same activities as their duplicate tfs.
    """

    def __init__(self, prior, expression_matrix, expression_matrix_halftau):
        self.prior = prior
        self.expression_matrix = expression_matrix
        self.expression_matrix_halftau = expression_matrix_halftau

    def compute_transcription_factor_activity(self, allow_self_interactions_for_duplicate_prior_columns=True):

        activity, self.prior, non_zero_tfs = process_expression_into_activity(self.expression_matrix, self.prior)

        # Find all non-zero TFs that are duplicates of any other non-zero tfs
        is_duplicated = self.prior[non_zero_tfs].transpose().duplicated(keep=False)

        # Find non-zero TFs that are also present in target gene list
        self_interacting_tfs = non_zero_tfs.intersection(self.prior.index)

        if is_duplicated.sum() > 0:
            duplicates = is_duplicated[is_duplicated].index.tolist()

            # If this flag is set to true, don't count duplicates as self-interacting when setting the diag to zero
            if allow_self_interactions_for_duplicate_prior_columns:
                self_interacting_tfs = self_interacting_tfs.difference(duplicates)

        # Set the diagonal of the matrix subset of self-interacting tfs to zero
        subset = self.prior.loc[self_interacting_tfs, self_interacting_tfs].values
        np.fill_diagonal(subset, 0)
        self.prior.at[self_interacting_tfs, self_interacting_tfs] = subset

        # Set the activity of non-zero tfs to the pseudoinverse of the prior matrix times the expression
        if len(non_zero_tfs) > 0:
            activity.loc[non_zero_tfs, :] = np.matrix(linalg.pinv2(self.prior[non_zero_tfs])) * np.matrix(
                self.expression_matrix_halftau)

        activity_nas = activity.isna().any(axis=0)
        if activity_nas.sum() > 0:
            lose_tfs = activity_nas.index[activity_nas].tolist()
            utils.Debug.vprint("Dropping TFs with NaN values: {drop}".format(drop=" ".join(lose_tfs)))
            activity = activity.dropna(axis=0)

        return activity

<<<<<<< HEAD
=======

class NoTFA:

    def __init__(self, prior, expression_matrix, expression_matrix_halftau):
        self.prior = prior
        self.expression_matrix = expression_matrix
        self.expression_matrix_halftau = expression_matrix_halftau

    def compute_transcription_factor_activity(self, allow_self_interactions_for_duplicate_prior_columns=True):

        utils.Debug.vprint("Setting Activity to Expression Values", level=1)

        # Get the activity matrix with expression data only
        activity, _, _ = process_expression_into_activity(self.expression_matrix, self.prior)

        # Return only TFs which we have expression data for
        activity = activity.loc[activity.index.intersection(self.expression_matrix.index), :]
        return activity
>>>>>>> 6a6397c1

class NoTFA(TFA):

<<<<<<< HEAD
    def compute_transcription_factor_activity(self, allow_self_interactions_for_duplicate_prior_columns=True):
        # Get the activity matrix with expression data only
        activity, _, _ = process_expression_into_activity(self.expression_matrix, self.prior)

        # Return only TFs which we have expression data for
        activity = activity.loc[activity.index.intersection(self.expression_matrix.index), :]
        return activity


def process_expression_into_activity(expression_matrix, prior):
    """
    Create a [K x N] activity matrix which is populated with the expression values for each TF. Remove any TF which
    has no prior information and no expression data.

=======
def process_expression_into_activity(expression_matrix, prior):
    """
    Create a [K x N] activity matrix which is populated with the expression values for each TF. Remove any TF which
    has no prior information and no expression data.

>>>>>>> 6a6397c1
    :param expression_matrix: pd.DataFrame [G x N]
    :param prior: pd.DataFrame [G x K]
    :return activity, prior, non_zero_tfs: pd.DataFrame [k x N], pd.DataFrame [G x k], pd.Index [k]
    """
    # Find TFs that have non-zero columns in the priors matrix
    non_zero_tfs = pd.Index(prior.columns[(prior != 0).any(axis=0)])
    # Delete tfs that have neither prior information nor expression
    delete_tfs = prior.columns.difference(expression_matrix.index).difference(non_zero_tfs)

    # Raise warnings
    if len(delete_tfs) > 0:
        message = "{num} TFs are removed from activity (no expression or prior exists)".format(num=len(delete_tfs))
        utils.Debug.vprint(message, level=0)
        prior = prior.drop(delete_tfs, axis=1)

    # Create activity dataframe with values set by default to the transcription factor's expression
    # Create a dataframe [K x N] with the expression values as defaults
    activity = expression_matrix.reindex(prior.columns)

    return activity, prior, non_zero_tfs<|MERGE_RESOLUTION|>--- conflicted
+++ resolved
@@ -67,32 +67,12 @@
 
         return activity
 
-<<<<<<< HEAD
-=======
-
-class NoTFA:
-
-    def __init__(self, prior, expression_matrix, expression_matrix_halftau):
-        self.prior = prior
-        self.expression_matrix = expression_matrix
-        self.expression_matrix_halftau = expression_matrix_halftau
-
-    def compute_transcription_factor_activity(self, allow_self_interactions_for_duplicate_prior_columns=True):
-
-        utils.Debug.vprint("Setting Activity to Expression Values", level=1)
-
-        # Get the activity matrix with expression data only
-        activity, _, _ = process_expression_into_activity(self.expression_matrix, self.prior)
-
-        # Return only TFs which we have expression data for
-        activity = activity.loc[activity.index.intersection(self.expression_matrix.index), :]
-        return activity
->>>>>>> 6a6397c1
 
 class NoTFA(TFA):
 
-<<<<<<< HEAD
     def compute_transcription_factor_activity(self, allow_self_interactions_for_duplicate_prior_columns=True):
+        utils.Debug.vprint("Setting Activity to Expression Values", level=1)
+
         # Get the activity matrix with expression data only
         activity, _, _ = process_expression_into_activity(self.expression_matrix, self.prior)
 
@@ -106,13 +86,6 @@
     Create a [K x N] activity matrix which is populated with the expression values for each TF. Remove any TF which
     has no prior information and no expression data.
 
-=======
-def process_expression_into_activity(expression_matrix, prior):
-    """
-    Create a [K x N] activity matrix which is populated with the expression values for each TF. Remove any TF which
-    has no prior information and no expression data.
-
->>>>>>> 6a6397c1
     :param expression_matrix: pd.DataFrame [G x N]
     :param prior: pd.DataFrame [G x K]
     :return activity, prior, non_zero_tfs: pd.DataFrame [k x N], pd.DataFrame [G x k], pd.Index [k]
